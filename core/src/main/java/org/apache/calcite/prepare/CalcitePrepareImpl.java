/*
 * Licensed to the Apache Software Foundation (ASF) under one or more
 * contributor license agreements.  See the NOTICE file distributed with
 * this work for additional information regarding copyright ownership.
 * The ASF licenses this file to you under the Apache License, Version 2.0
 * (the "License"); you may not use this file except in compliance with
 * the License.  You may obtain a copy of the License at
 *
 * http://www.apache.org/licenses/LICENSE-2.0
 *
 * Unless required by applicable law or agreed to in writing, software
 * distributed under the License is distributed on an "AS IS" BASIS,
 * WITHOUT WARRANTIES OR CONDITIONS OF ANY KIND, either express or implied.
 * See the License for the specific language governing permissions and
 * limitations under the License.
 */
package org.apache.calcite.prepare;

import org.apache.calcite.adapter.enumerable.EnumerableBindable;
import org.apache.calcite.adapter.enumerable.EnumerableCalc;
import org.apache.calcite.adapter.enumerable.EnumerableConvention;
import org.apache.calcite.adapter.enumerable.EnumerableInterpretable;
import org.apache.calcite.adapter.enumerable.EnumerableInterpreterRule;
import org.apache.calcite.adapter.enumerable.EnumerableRel;
import org.apache.calcite.adapter.enumerable.EnumerableRules;
import org.apache.calcite.adapter.enumerable.RexToLixTranslator;
import org.apache.calcite.adapter.java.JavaTypeFactory;
import org.apache.calcite.avatica.AvaticaParameter;
import org.apache.calcite.avatica.ColumnMetaData;
import org.apache.calcite.avatica.Meta;
import org.apache.calcite.config.CalciteConnectionConfig;
import org.apache.calcite.config.CalciteSystemProperty;
import org.apache.calcite.interpreter.BindableConvention;
import org.apache.calcite.interpreter.Bindables;
import org.apache.calcite.interpreter.Interpreters;
import org.apache.calcite.jdbc.CalcitePrepare;
import org.apache.calcite.jdbc.CalciteSchema;
import org.apache.calcite.jdbc.CalciteSchema.LatticeEntry;
import org.apache.calcite.linq4j.Linq4j;
import org.apache.calcite.linq4j.Ord;
import org.apache.calcite.linq4j.Queryable;
import org.apache.calcite.linq4j.function.Function1;
import org.apache.calcite.linq4j.tree.BinaryExpression;
import org.apache.calcite.linq4j.tree.BlockStatement;
import org.apache.calcite.linq4j.tree.Blocks;
import org.apache.calcite.linq4j.tree.ConstantExpression;
import org.apache.calcite.linq4j.tree.Expression;
import org.apache.calcite.linq4j.tree.Expressions;
import org.apache.calcite.linq4j.tree.MemberExpression;
import org.apache.calcite.linq4j.tree.MethodCallExpression;
import org.apache.calcite.linq4j.tree.NewExpression;
import org.apache.calcite.linq4j.tree.ParameterExpression;
import org.apache.calcite.materialize.MaterializationService;
import org.apache.calcite.plan.Contexts;
import org.apache.calcite.plan.Convention;
import org.apache.calcite.plan.ConventionTraitDef;
import org.apache.calcite.plan.RelOptCluster;
import org.apache.calcite.plan.RelOptCostFactory;
import org.apache.calcite.plan.RelOptPlanner;
import org.apache.calcite.plan.RelOptRule;
import org.apache.calcite.plan.RelOptTable;
import org.apache.calcite.plan.RelOptUtil;
import org.apache.calcite.plan.hep.HepPlanner;
import org.apache.calcite.plan.hep.HepProgramBuilder;
import org.apache.calcite.plan.volcano.VolcanoPlanner;
import org.apache.calcite.rel.RelCollation;
import org.apache.calcite.rel.RelCollationTraitDef;
import org.apache.calcite.rel.RelCollations;
import org.apache.calcite.rel.RelNode;
import org.apache.calcite.rel.RelRoot;
import org.apache.calcite.rel.core.Filter;
import org.apache.calcite.rel.core.Project;
import org.apache.calcite.rel.core.Sort;
import org.apache.calcite.rel.core.TableScan;
import org.apache.calcite.rel.rules.AbstractMaterializedViewRule;
import org.apache.calcite.rel.rules.AggregateExpandDistinctAggregatesRule;
import org.apache.calcite.rel.rules.AggregateReduceFunctionsRule;
import org.apache.calcite.rel.rules.AggregateStarTableRule;
import org.apache.calcite.rel.rules.AggregateValuesRule;
import org.apache.calcite.rel.rules.ExchangeRemoveConstantKeysRule;
import org.apache.calcite.rel.rules.FilterAggregateTransposeRule;
import org.apache.calcite.rel.rules.FilterJoinRule;
import org.apache.calcite.rel.rules.FilterProjectTransposeRule;
import org.apache.calcite.rel.rules.FilterTableScanRule;
import org.apache.calcite.rel.rules.JoinAssociateRule;
import org.apache.calcite.rel.rules.JoinCommuteRule;
import org.apache.calcite.rel.rules.JoinPushExpressionsRule;
import org.apache.calcite.rel.rules.JoinPushThroughJoinRule;
import org.apache.calcite.rel.rules.MatchRule;
import org.apache.calcite.rel.rules.MaterializedViewFilterScanRule;
import org.apache.calcite.rel.rules.ProjectFilterTransposeRule;
import org.apache.calcite.rel.rules.ProjectMergeRule;
import org.apache.calcite.rel.rules.ProjectTableScanRule;
import org.apache.calcite.rel.rules.ProjectWindowTransposeRule;
import org.apache.calcite.rel.rules.ReduceExpressionsRule;
import org.apache.calcite.rel.rules.SortJoinTransposeRule;
import org.apache.calcite.rel.rules.SortProjectTransposeRule;
import org.apache.calcite.rel.rules.SortRemoveConstantKeysRule;
import org.apache.calcite.rel.rules.SortUnionTransposeRule;
import org.apache.calcite.rel.rules.TableScanRule;
import org.apache.calcite.rel.rules.ValuesReduceRule;
import org.apache.calcite.rel.stream.StreamRules;
import org.apache.calcite.rel.type.RelDataType;
import org.apache.calcite.rel.type.RelDataTypeFactory;
import org.apache.calcite.rel.type.RelDataTypeField;
import org.apache.calcite.rex.RexBuilder;
import org.apache.calcite.rex.RexInputRef;
import org.apache.calcite.rex.RexNode;
import org.apache.calcite.rex.RexProgram;
import org.apache.calcite.runtime.Bindable;
import org.apache.calcite.runtime.Hook;
import org.apache.calcite.runtime.Typed;
import org.apache.calcite.schema.Schemas;
import org.apache.calcite.schema.Table;
import org.apache.calcite.server.CalciteServerStatement;
import org.apache.calcite.sql.SqlBinaryOperator;
import org.apache.calcite.sql.SqlExecutableStatement;
import org.apache.calcite.sql.SqlExplainFormat;
import org.apache.calcite.sql.SqlExplainLevel;
import org.apache.calcite.sql.SqlKind;
import org.apache.calcite.sql.SqlNode;
import org.apache.calcite.sql.SqlOperator;
import org.apache.calcite.sql.SqlOperatorTable;
import org.apache.calcite.sql.SqlUtil;
import org.apache.calcite.sql.fun.SqlStdOperatorTable;
import org.apache.calcite.sql.parser.SqlParseException;
import org.apache.calcite.sql.parser.SqlParser;
import org.apache.calcite.sql.parser.SqlParserImplFactory;
import org.apache.calcite.sql.type.ExtraSqlTypes;
import org.apache.calcite.sql.type.SqlTypeName;
import org.apache.calcite.sql.util.ChainedSqlOperatorTable;
import org.apache.calcite.sql.validate.SqlConformance;
import org.apache.calcite.sql.validate.SqlValidator;
import org.apache.calcite.sql2rel.SqlRexConvertletTable;
import org.apache.calcite.sql2rel.SqlToRelConverter;
import org.apache.calcite.sql2rel.StandardConvertletTable;
import org.apache.calcite.tools.Frameworks;
import org.apache.calcite.util.ImmutableIntList;
import org.apache.calcite.util.Pair;
import org.apache.calcite.util.Util;

import com.google.common.base.Supplier;
import com.google.common.collect.ImmutableList;
import com.google.common.collect.ImmutableMap;
import com.google.common.collect.ImmutableSet;

import java.lang.reflect.Type;
import java.math.BigDecimal;
import java.sql.DatabaseMetaData;
import java.sql.Types;
import java.util.ArrayList;
import java.util.Collections;
import java.util.HashMap;
import java.util.LinkedHashMap;
import java.util.List;
import java.util.Map;
import java.util.Set;

import static org.apache.calcite.util.Static.RESOURCE;

/**
 * Shit just got real.
 *
 * <p>This class is public so that projects that create their own JDBC driver
 * and server can fine-tune preferences. However, this class and its methods are
 * subject to change without notice.</p>
 */
public class CalcitePrepareImpl implements CalcitePrepare {
  /** Whether to enable the collation trait. Some extra optimizations are
   * possible if enabled, but queries should work either way. At some point
   * this will become a preference, or we will run multiple phases: first
   * disabled, then enabled. */
  private static final boolean ENABLE_COLLATION_TRAIT = true;

  /** Whether the bindable convention should be the root convention of any
   * plan. If not, enumerable convention is the default. */
  public final boolean enableBindable = Hook.ENABLE_BINDABLE.get(false);

  /** Whether the enumerable convention is enabled. */
  public static final boolean ENABLE_ENUMERABLE = true;

  /** Whether the streaming is enabled. */
  public static final boolean ENABLE_STREAM = true;

  private static final Set<String> SIMPLE_SQLS =
      ImmutableSet.of(
          "SELECT 1",
          "select 1",
          "SELECT 1 FROM DUAL",
          "select 1 from dual",
          "values 1",
          "VALUES 1");

  public static final List<RelOptRule> ENUMERABLE_RULES =
      ImmutableList.of(
          EnumerableRules.ENUMERABLE_JOIN_RULE,
          EnumerableRules.ENUMERABLE_MERGE_JOIN_RULE,
          EnumerableRules.ENUMERABLE_SEMI_JOIN_RULE,
          EnumerableRules.ENUMERABLE_CORRELATE_RULE,
          EnumerableRules.ENUMERABLE_PROJECT_RULE,
          EnumerableRules.ENUMERABLE_FILTER_RULE,
          EnumerableRules.ENUMERABLE_AGGREGATE_RULE,
          EnumerableRules.ENUMERABLE_SORT_RULE,
          EnumerableRules.ENUMERABLE_LIMIT_RULE,
          EnumerableRules.ENUMERABLE_COLLECT_RULE,
          EnumerableRules.ENUMERABLE_UNCOLLECT_RULE,
          EnumerableRules.ENUMERABLE_UNION_RULE,
          EnumerableRules.ENUMERABLE_INTERSECT_RULE,
          EnumerableRules.ENUMERABLE_MINUS_RULE,
          EnumerableRules.ENUMERABLE_TABLE_MODIFICATION_RULE,
          EnumerableRules.ENUMERABLE_VALUES_RULE,
          EnumerableRules.ENUMERABLE_WINDOW_RULE,
          EnumerableRules.ENUMERABLE_TABLE_SCAN_RULE,
          EnumerableRules.ENUMERABLE_TABLE_FUNCTION_SCAN_RULE,
          EnumerableRules.ENUMERABLE_MATCH_RECOGNIZE_RULE);

  private static final List<RelOptRule> DEFAULT_RULES =
      ImmutableList.of(
          AggregateStarTableRule.INSTANCE,
          AggregateStarTableRule.INSTANCE2,
          TableScanRule.INSTANCE,
          MatchRule.INSTANCE,
<<<<<<< HEAD
          CalciteSystemProperty.COMMUTE.value()
=======
          COMMUTE
>>>>>>> 3e61c31f
              ? JoinAssociateRule.INSTANCE
              : ProjectMergeRule.INSTANCE,
          FilterTableScanRule.INSTANCE,
          ProjectFilterTransposeRule.INSTANCE,
          FilterProjectTransposeRule.INSTANCE,
          FilterJoinRule.FILTER_ON_JOIN,
          JoinPushExpressionsRule.INSTANCE,
          AggregateExpandDistinctAggregatesRule.INSTANCE,
          AggregateReduceFunctionsRule.INSTANCE,
          FilterAggregateTransposeRule.INSTANCE,
          ProjectWindowTransposeRule.INSTANCE,
          JoinCommuteRule.INSTANCE,
          JoinPushThroughJoinRule.RIGHT,
          JoinPushThroughJoinRule.LEFT,
          SortProjectTransposeRule.INSTANCE,
          SortJoinTransposeRule.INSTANCE,
          SortRemoveConstantKeysRule.INSTANCE,
          SortUnionTransposeRule.INSTANCE,
          ExchangeRemoveConstantKeysRule.EXCHANGE_INSTANCE,
          ExchangeRemoveConstantKeysRule.SORT_EXCHANGE_INSTANCE);

  private static final List<RelOptRule> CONSTANT_REDUCTION_RULES =
      ImmutableList.of(
          ReduceExpressionsRule.PROJECT_INSTANCE,
          ReduceExpressionsRule.FILTER_INSTANCE,
          ReduceExpressionsRule.CALC_INSTANCE,
          ReduceExpressionsRule.WINDOW_INSTANCE,
          ReduceExpressionsRule.JOIN_INSTANCE,
          ValuesReduceRule.FILTER_INSTANCE,
          ValuesReduceRule.PROJECT_FILTER_INSTANCE,
          ValuesReduceRule.PROJECT_INSTANCE,
          AggregateValuesRule.INSTANCE);

  public CalcitePrepareImpl() {
  }

  public ParseResult parse(
      Context context, String sql) {
    return parse_(context, sql, false, false, false);
  }

  public ConvertResult convert(Context context, String sql) {
    return (ConvertResult) parse_(context, sql, true, false, false);
  }

  public AnalyzeViewResult analyzeView(Context context, String sql, boolean fail) {
    return (AnalyzeViewResult) parse_(context, sql, true, true, fail);
  }

  /** Shared implementation for {@link #parse}, {@link #convert} and
   * {@link #analyzeView}. */
  private ParseResult parse_(Context context, String sql, boolean convert,
      boolean analyze, boolean fail) {
    final JavaTypeFactory typeFactory = context.getTypeFactory();
    CalciteCatalogReader catalogReader =
        new CalciteCatalogReader(
            context.getRootSchema(),
            context.getDefaultSchemaPath(),
            typeFactory,
            context.config());
    SqlParser parser = createParser(sql);
    SqlNode sqlNode;
    try {
      sqlNode = parser.parseStmt();
    } catch (SqlParseException e) {
      throw new RuntimeException("parse failed", e);
    }
    final SqlValidator validator = createSqlValidator(context, catalogReader);
    SqlNode sqlNode1 = validator.validate(sqlNode);
    if (convert) {
      return convert_(
          context, sql, analyze, fail, catalogReader, validator, sqlNode1);
    }
    return new ParseResult(this, validator, sql, sqlNode1,
        validator.getValidatedNodeType(sqlNode1));
  }

  private ParseResult convert_(Context context, String sql, boolean analyze,
      boolean fail, CalciteCatalogReader catalogReader, SqlValidator validator,
      SqlNode sqlNode1) {
    final JavaTypeFactory typeFactory = context.getTypeFactory();
    final Convention resultConvention =
        enableBindable ? BindableConvention.INSTANCE
            : EnumerableConvention.INSTANCE;
    final HepPlanner planner = new HepPlanner(new HepProgramBuilder().build());
    planner.addRelTraitDef(ConventionTraitDef.INSTANCE);

    final SqlToRelConverter.ConfigBuilder configBuilder =
        SqlToRelConverter.configBuilder().withTrimUnusedFields(true);
    if (analyze) {
      configBuilder.withConvertTableAccess(false);
    }

    final CalcitePreparingStmt preparingStmt =
        new CalcitePreparingStmt(this, context, catalogReader, typeFactory,
            context.getRootSchema(), null, planner, resultConvention,
            createConvertletTable());
    final SqlToRelConverter converter =
        preparingStmt.getSqlToRelConverter(validator, catalogReader,
            configBuilder.build());

    final RelRoot root = converter.convertQuery(sqlNode1, false, true);
    if (analyze) {
      return analyze_(validator, sql, sqlNode1, root, fail);
    }
    return new ConvertResult(this, validator, sql, sqlNode1,
        validator.getValidatedNodeType(sqlNode1), root);
  }

  private AnalyzeViewResult analyze_(SqlValidator validator, String sql,
      SqlNode sqlNode, RelRoot root, boolean fail) {
    final RexBuilder rexBuilder = root.rel.getCluster().getRexBuilder();
    RelNode rel = root.rel;
    final RelNode viewRel = rel;
    Project project;
    if (rel instanceof Project) {
      project = (Project) rel;
      rel = project.getInput();
    } else {
      project = null;
    }
    Filter filter;
    if (rel instanceof Filter) {
      filter = (Filter) rel;
      rel = filter.getInput();
    } else {
      filter = null;
    }
    TableScan scan;
    if (rel instanceof TableScan) {
      scan = (TableScan) rel;
    } else {
      scan = null;
    }
    if (scan == null) {
      if (fail) {
        throw validator.newValidationError(sqlNode,
            RESOURCE.modifiableViewMustBeBasedOnSingleTable());
      }
      return new AnalyzeViewResult(this, validator, sql, sqlNode,
          validator.getValidatedNodeType(sqlNode), root, null, null, null,
          null, false);
    }
    final RelOptTable targetRelTable = scan.getTable();
    final RelDataType targetRowType = targetRelTable.getRowType();
    final Table table = targetRelTable.unwrap(Table.class);
    final List<String> tablePath = targetRelTable.getQualifiedName();
    assert table != null;
    List<Integer> columnMapping;
    final Map<Integer, RexNode> projectMap = new HashMap<>();
    if (project == null) {
      columnMapping = ImmutableIntList.range(0, targetRowType.getFieldCount());
    } else {
      columnMapping = new ArrayList<>();
      for (Ord<RexNode> node : Ord.zip(project.getProjects())) {
        if (node.e instanceof RexInputRef) {
          RexInputRef rexInputRef = (RexInputRef) node.e;
          int index = rexInputRef.getIndex();
          if (projectMap.get(index) != null) {
            if (fail) {
              throw validator.newValidationError(sqlNode,
                  RESOURCE.moreThanOneMappedColumn(
                      targetRowType.getFieldList().get(index).getName(),
                      Util.last(tablePath)));
            }
            return new AnalyzeViewResult(this, validator, sql, sqlNode,
                validator.getValidatedNodeType(sqlNode), root, null, null, null,
                null, false);
          }
          projectMap.put(index, rexBuilder.makeInputRef(viewRel, node.i));
          columnMapping.add(index);
        } else {
          columnMapping.add(-1);
        }
      }
    }
    final RexNode constraint;
    if (filter != null) {
      constraint = filter.getCondition();
    } else {
      constraint = rexBuilder.makeLiteral(true);
    }
    final List<RexNode> filters = new ArrayList<>();
    // If we put a constraint in projectMap above, then filters will not be empty despite
    // being a modifiable view.
    final List<RexNode> filters2 = new ArrayList<>();
    boolean retry = false;
    RelOptUtil.inferViewPredicates(projectMap, filters, constraint);
    if (fail && !filters.isEmpty()) {
      final Map<Integer, RexNode> projectMap2 = new HashMap<>();
      RelOptUtil.inferViewPredicates(projectMap2, filters2, constraint);
      if (!filters2.isEmpty()) {
        throw validator.newValidationError(sqlNode,
            RESOURCE.modifiableViewMustHaveOnlyEqualityPredicates());
      }
      retry = true;
    }

    // Check that all columns that are not projected have a constant value
    for (RelDataTypeField field : targetRowType.getFieldList()) {
      final int x = columnMapping.indexOf(field.getIndex());
      if (x >= 0) {
        assert Util.skip(columnMapping, x + 1).indexOf(field.getIndex()) < 0
            : "column projected more than once; should have checked above";
        continue; // target column is projected
      }
      if (projectMap.get(field.getIndex()) != null) {
        continue; // constant expression
      }
      if (field.getType().isNullable()) {
        continue; // don't need expression for nullable columns; NULL suffices
      }
      if (fail) {
        throw validator.newValidationError(sqlNode,
            RESOURCE.noValueSuppliedForViewColumn(field.getName(),
                Util.last(tablePath)));
      }
      return new AnalyzeViewResult(this, validator, sql, sqlNode,
          validator.getValidatedNodeType(sqlNode), root, null, null, null,
          null, false);
    }

    final boolean modifiable = filters.isEmpty() || retry && filters2.isEmpty();
    return new AnalyzeViewResult(this, validator, sql, sqlNode,
        validator.getValidatedNodeType(sqlNode), root, modifiable ? table : null,
        ImmutableList.copyOf(tablePath),
        constraint, ImmutableIntList.copyOf(columnMapping),
        modifiable);
  }

  @Override public void executeDdl(Context context, SqlNode node) {
    if (node instanceof SqlExecutableStatement) {
      SqlExecutableStatement statement = (SqlExecutableStatement) node;
      statement.execute(context);
      return;
    }
    throw new UnsupportedOperationException();
  }

  /** Factory method for default SQL parser. */
  protected SqlParser createParser(String sql) {
    return createParser(sql, createParserConfig());
  }

  /** Factory method for SQL parser with a given configuration. */
  protected SqlParser createParser(String sql,
      SqlParser.ConfigBuilder parserConfig) {
    return SqlParser.create(sql, parserConfig.build());
  }

  /** Factory method for SQL parser configuration. */
  protected SqlParser.ConfigBuilder createParserConfig() {
    return SqlParser.configBuilder();
  }

  /** Factory method for default convertlet table. */
  protected SqlRexConvertletTable createConvertletTable() {
    return StandardConvertletTable.INSTANCE;
  }

  /** Factory method for cluster. */
  protected RelOptCluster createCluster(RelOptPlanner planner,
      RexBuilder rexBuilder) {
    return RelOptCluster.create(planner, rexBuilder);
  }

  /** Creates a collection of planner factories.
   *
   * <p>The collection must have at least one factory, and each factory must
   * create a planner. If the collection has more than one planner, Calcite will
   * try each planner in turn.</p>
   *
   * <p>One of the things you can do with this mechanism is to try a simpler,
   * faster, planner with a smaller rule set first, then fall back to a more
   * complex planner for complex and costly queries.</p>
   *
   * <p>The default implementation returns a factory that calls
   * {@link #createPlanner(org.apache.calcite.jdbc.CalcitePrepare.Context)}.</p>
   */
  protected List<Function1<Context, RelOptPlanner>> createPlannerFactories() {
    return Collections.singletonList(
        context -> createPlanner(context, null, null));
  }

  /** Creates a query planner and initializes it with a default set of
   * rules. */
  protected RelOptPlanner createPlanner(CalcitePrepare.Context prepareContext) {
    return createPlanner(prepareContext, null, null);
  }

  /** Creates a query planner and initializes it with a default set of
   * rules. */
  protected RelOptPlanner createPlanner(
      final CalcitePrepare.Context prepareContext,
      org.apache.calcite.plan.Context externalContext,
      RelOptCostFactory costFactory) {
    if (externalContext == null) {
      externalContext = Contexts.of(prepareContext.config());
    }
    final VolcanoPlanner planner =
        new VolcanoPlanner(costFactory, externalContext);
    planner.addRelTraitDef(ConventionTraitDef.INSTANCE);
    if (ENABLE_COLLATION_TRAIT) {
      planner.addRelTraitDef(RelCollationTraitDef.INSTANCE);
      planner.registerAbstractRelationalRules();
    }
    RelOptUtil.registerAbstractRels(planner);
    for (RelOptRule rule : DEFAULT_RULES) {
      planner.addRule(rule);
    }
    if (prepareContext.config().materializationsEnabled()) {
      planner.addRule(MaterializedViewFilterScanRule.INSTANCE);
      planner.addRule(AbstractMaterializedViewRule.INSTANCE_PROJECT_FILTER);
      planner.addRule(AbstractMaterializedViewRule.INSTANCE_FILTER);
      planner.addRule(AbstractMaterializedViewRule.INSTANCE_PROJECT_JOIN);
      planner.addRule(AbstractMaterializedViewRule.INSTANCE_JOIN);
      planner.addRule(AbstractMaterializedViewRule.INSTANCE_PROJECT_AGGREGATE);
      planner.addRule(AbstractMaterializedViewRule.INSTANCE_AGGREGATE);
    }
    if (enableBindable) {
      for (RelOptRule rule : Bindables.RULES) {
        planner.addRule(rule);
      }
    }
    planner.addRule(Bindables.BINDABLE_TABLE_SCAN_RULE);
    planner.addRule(ProjectTableScanRule.INSTANCE);
    planner.addRule(ProjectTableScanRule.INTERPRETER);

    if (ENABLE_ENUMERABLE) {
      for (RelOptRule rule : ENUMERABLE_RULES) {
        planner.addRule(rule);
      }
      planner.addRule(EnumerableInterpreterRule.INSTANCE);
    }

    if (enableBindable && ENABLE_ENUMERABLE) {
      planner.addRule(
          EnumerableBindable.EnumerableToBindableConverterRule.INSTANCE);
    }

    if (ENABLE_STREAM) {
      for (RelOptRule rule : StreamRules.RULES) {
        planner.addRule(rule);
      }
    }

    // Change the below to enable constant-reduction.
    if (false) {
      for (RelOptRule rule : CONSTANT_REDUCTION_RULES) {
        planner.addRule(rule);
      }
    }

    final SparkHandler spark = prepareContext.spark();
    if (spark.enabled()) {
      spark.registerRules(
          new SparkHandler.RuleSetBuilder() {
          public void addRule(RelOptRule rule) {
            // TODO:
          }

          public void removeRule(RelOptRule rule) {
            // TODO:
          }
        });
    }

    Hook.PLANNER.run(planner); // allow test to add or remove rules

    return planner;
  }

  public <T> CalciteSignature<T> prepareQueryable(
      Context context,
      Queryable<T> queryable) {
    return prepare_(context, Query.of(queryable), queryable.getElementType(),
        -1);
  }

  public <T> CalciteSignature<T> prepareSql(
      Context context,
      Query<T> query,
      Type elementType,
      long maxRowCount) {
    return prepare_(context, query, elementType, maxRowCount);
  }

  <T> CalciteSignature<T> prepare_(
      Context context,
      Query<T> query,
      Type elementType,
      long maxRowCount) {
    if (SIMPLE_SQLS.contains(query.sql)) {
      return simplePrepare(context, query.sql);
    }
    final JavaTypeFactory typeFactory = context.getTypeFactory();
    CalciteCatalogReader catalogReader =
        new CalciteCatalogReader(
            context.getRootSchema(),
            context.getDefaultSchemaPath(),
            typeFactory,
            context.config());
    final List<Function1<Context, RelOptPlanner>> plannerFactories =
        createPlannerFactories();
    if (plannerFactories.isEmpty()) {
      throw new AssertionError("no planner factories");
    }
    RuntimeException exception = Util.FoundOne.NULL;
    for (Function1<Context, RelOptPlanner> plannerFactory : plannerFactories) {
      final RelOptPlanner planner = plannerFactory.apply(context);
      if (planner == null) {
        throw new AssertionError("factory returned null planner");
      }
      try {
        return prepare2_(context, query, elementType, maxRowCount,
            catalogReader, planner);
      } catch (RelOptPlanner.CannotPlanException e) {
        exception = e;
      }
    }
    throw exception;
  }

  /** Quickly prepares a simple SQL statement, circumventing the usual
   * preparation process. */
  private <T> CalciteSignature<T> simplePrepare(Context context, String sql) {
    final JavaTypeFactory typeFactory = context.getTypeFactory();
    final RelDataType x =
        typeFactory.builder()
            .add(SqlUtil.deriveAliasFromOrdinal(0), SqlTypeName.INTEGER)
            .build();
    @SuppressWarnings("unchecked")
    final List<T> list = (List) ImmutableList.of(1);
    final List<String> origin = null;
    final List<List<String>> origins =
        Collections.nCopies(x.getFieldCount(), origin);
    final List<ColumnMetaData> columns =
        getColumnMetaDataList(typeFactory, x, x, origins);
    final Meta.CursorFactory cursorFactory =
        Meta.CursorFactory.deduce(columns, null);
    return new CalciteSignature<>(
        sql,
        ImmutableList.of(),
        ImmutableMap.of(),
        x,
        columns,
        cursorFactory,
        context.getRootSchema(),
        ImmutableList.of(),
        -1, dataContext -> Linq4j.asEnumerable(list),
        Meta.StatementType.SELECT);
  }

  /**
   * Deduces the broad type of statement.
   * Currently returns SELECT for most statement types, but this may change.
   *
   * @param kind Kind of statement
   */
  private Meta.StatementType getStatementType(SqlKind kind) {
    switch (kind) {
    case INSERT:
    case DELETE:
    case UPDATE:
      return Meta.StatementType.IS_DML;
    default:
      return Meta.StatementType.SELECT;
    }
  }

  /**
   * Deduces the broad type of statement for a prepare result.
   * Currently returns SELECT for most statement types, but this may change.
   *
   * @param preparedResult Prepare result
   */
  private Meta.StatementType getStatementType(Prepare.PreparedResult preparedResult) {
    if (preparedResult.isDml()) {
      return Meta.StatementType.IS_DML;
    } else {
      return Meta.StatementType.SELECT;
    }
  }

  <T> CalciteSignature<T> prepare2_(
      Context context,
      Query<T> query,
      Type elementType,
      long maxRowCount,
      CalciteCatalogReader catalogReader,
      RelOptPlanner planner) {
    final JavaTypeFactory typeFactory = context.getTypeFactory();
    final EnumerableRel.Prefer prefer;
    if (elementType == Object[].class) {
      prefer = EnumerableRel.Prefer.ARRAY;
    } else {
      prefer = EnumerableRel.Prefer.CUSTOM;
    }
    final Convention resultConvention =
        enableBindable ? BindableConvention.INSTANCE
            : EnumerableConvention.INSTANCE;
    final CalcitePreparingStmt preparingStmt =
        new CalcitePreparingStmt(this, context, catalogReader, typeFactory,
            context.getRootSchema(), prefer, planner, resultConvention,
            createConvertletTable());

    final RelDataType x;
    final Prepare.PreparedResult preparedResult;
    final Meta.StatementType statementType;
    if (query.sql != null) {
      final CalciteConnectionConfig config = context.config();
      final SqlParser.ConfigBuilder parserConfig = createParserConfig()
          .setQuotedCasing(config.quotedCasing())
          .setUnquotedCasing(config.unquotedCasing())
          .setQuoting(config.quoting())
          .setConformance(config.conformance())
          .setCaseSensitive(config.caseSensitive());
      final SqlParserImplFactory parserFactory =
          config.parserFactory(SqlParserImplFactory.class, null);
      if (parserFactory != null) {
        parserConfig.setParserFactory(parserFactory);
      }
      SqlParser parser = createParser(query.sql,  parserConfig);
      SqlNode sqlNode;
      try {
        sqlNode = parser.parseStmt();
        statementType = getStatementType(sqlNode.getKind());
      } catch (SqlParseException e) {
        throw new RuntimeException(
            "parse failed: " + e.getMessage(), e);
      }

      Hook.PARSE_TREE.run(new Object[] {query.sql, sqlNode});

      if (sqlNode.getKind().belongsTo(SqlKind.DDL)) {
        executeDdl(context, sqlNode);

        return new CalciteSignature<>(query.sql,
            ImmutableList.of(),
            ImmutableMap.of(), null,
            ImmutableList.of(), Meta.CursorFactory.OBJECT,
            null, ImmutableList.of(), -1, null,
            Meta.StatementType.OTHER_DDL);
      }

      final SqlValidator validator =
          createSqlValidator(context, catalogReader);
      validator.setIdentifierExpansion(true);
      validator.setDefaultNullCollation(config.defaultNullCollation());

      preparedResult = preparingStmt.prepareSql(
          sqlNode, Object.class, validator, true);
      switch (sqlNode.getKind()) {
      case INSERT:
      case DELETE:
      case UPDATE:
      case EXPLAIN:
        // FIXME: getValidatedNodeType is wrong for DML
        x = RelOptUtil.createDmlRowType(sqlNode.getKind(), typeFactory);
        break;
      default:
        x = validator.getValidatedNodeType(sqlNode);
      }
    } else if (query.queryable != null) {
      x = context.getTypeFactory().createType(elementType);
      preparedResult =
          preparingStmt.prepareQueryable(query.queryable, x);
      statementType = getStatementType(preparedResult);
    } else {
      assert query.rel != null;
      x = query.rel.getRowType();
      preparedResult = preparingStmt.prepareRel(query.rel);
      statementType = getStatementType(preparedResult);
    }

    final List<AvaticaParameter> parameters = new ArrayList<>();
    final RelDataType parameterRowType = preparedResult.getParameterRowType();
    for (RelDataTypeField field : parameterRowType.getFieldList()) {
      RelDataType type = field.getType();
      parameters.add(
          new AvaticaParameter(
              false,
              getPrecision(type),
              getScale(type),
              getTypeOrdinal(type),
              getTypeName(type),
              getClassName(type),
              field.getName()));
    }

    RelDataType jdbcType = makeStruct(typeFactory, x);
    final List<List<String>> originList = preparedResult.getFieldOrigins();
    final List<ColumnMetaData> columns =
        getColumnMetaDataList(typeFactory, x, jdbcType, originList);
    Class resultClazz = null;
    if (preparedResult instanceof Typed) {
      resultClazz = (Class) ((Typed) preparedResult).getElementType();
    }
    final Meta.CursorFactory cursorFactory =
        preparingStmt.resultConvention == BindableConvention.INSTANCE
            ? Meta.CursorFactory.ARRAY
            : Meta.CursorFactory.deduce(columns, resultClazz);
    //noinspection unchecked
    final Bindable<T> bindable = preparedResult.getBindable(cursorFactory);
    return new CalciteSignature<>(
        query.sql,
        parameters,
        preparingStmt.internalParameters,
        jdbcType,
        columns,
        cursorFactory,
        context.getRootSchema(),
        preparedResult instanceof Prepare.PreparedResultImpl
            ? ((Prepare.PreparedResultImpl) preparedResult).collations
            : ImmutableList.of(),
        maxRowCount,
        bindable,
        statementType);
  }

  private SqlValidator createSqlValidator(Context context,
      CalciteCatalogReader catalogReader) {
    final SqlOperatorTable opTab0 =
        context.config().fun(SqlOperatorTable.class,
            SqlStdOperatorTable.instance());
    final SqlOperatorTable opTab =
        ChainedSqlOperatorTable.of(opTab0, catalogReader);
    final JavaTypeFactory typeFactory = context.getTypeFactory();
    final SqlConformance conformance = context.config().conformance();
    return new CalciteSqlValidator(opTab, catalogReader, typeFactory,
        conformance);
  }

  private List<ColumnMetaData> getColumnMetaDataList(
      JavaTypeFactory typeFactory, RelDataType x, RelDataType jdbcType,
      List<List<String>> originList) {
    final List<ColumnMetaData> columns = new ArrayList<>();
    for (Ord<RelDataTypeField> pair : Ord.zip(jdbcType.getFieldList())) {
      final RelDataTypeField field = pair.e;
      final RelDataType type = field.getType();
      final RelDataType fieldType =
          x.isStruct() ? x.getFieldList().get(pair.i).getType() : type;
      columns.add(
          metaData(typeFactory, columns.size(), field.getName(), type,
              fieldType, originList.get(pair.i)));
    }
    return columns;
  }

  private ColumnMetaData metaData(JavaTypeFactory typeFactory, int ordinal,
      String fieldName, RelDataType type, RelDataType fieldType,
      List<String> origins) {
    final ColumnMetaData.AvaticaType avaticaType =
        avaticaType(typeFactory, type, fieldType);
    return new ColumnMetaData(
        ordinal,
        false,
        true,
        false,
        false,
        type.isNullable()
            ? DatabaseMetaData.columnNullable
            : DatabaseMetaData.columnNoNulls,
        true,
        type.getPrecision(),
        fieldName,
        origin(origins, 0),
        origin(origins, 2),
        getPrecision(type),
        getScale(type),
        origin(origins, 1),
        null,
        avaticaType,
        true,
        false,
        false,
        avaticaType.columnClassName());
  }

  private ColumnMetaData.AvaticaType avaticaType(JavaTypeFactory typeFactory,
      RelDataType type, RelDataType fieldType) {
    final String typeName = getTypeName(type);
    if (type.getComponentType() != null) {
      final ColumnMetaData.AvaticaType componentType =
          avaticaType(typeFactory, type.getComponentType(), null);
      final Type clazz = typeFactory.getJavaClass(type.getComponentType());
      final ColumnMetaData.Rep rep = ColumnMetaData.Rep.of(clazz);
      assert rep != null;
      return ColumnMetaData.array(componentType, typeName, rep);
    } else {
      int typeOrdinal = getTypeOrdinal(type);
      switch (typeOrdinal) {
      case Types.STRUCT:
        final List<ColumnMetaData> columns = new ArrayList<>();
        for (RelDataTypeField field : type.getFieldList()) {
          columns.add(
              metaData(typeFactory, field.getIndex(), field.getName(),
                  field.getType(), null, null));
        }
        return ColumnMetaData.struct(columns);
      case ExtraSqlTypes.GEOMETRY:
        typeOrdinal = Types.VARCHAR;
        // fall through
      default:
        final Type clazz =
            typeFactory.getJavaClass(Util.first(fieldType, type));
        final ColumnMetaData.Rep rep = ColumnMetaData.Rep.of(clazz);
        assert rep != null;
        return ColumnMetaData.scalar(typeOrdinal, typeName, rep);
      }
    }
  }

  private static String origin(List<String> origins, int offsetFromEnd) {
    return origins == null || offsetFromEnd >= origins.size()
        ? null
        : origins.get(origins.size() - 1 - offsetFromEnd);
  }

  private int getTypeOrdinal(RelDataType type) {
    return type.getSqlTypeName().getJdbcOrdinal();
  }

  private static String getClassName(RelDataType type) {
    return Object.class.getName(); // CALCITE-2613
  }

  private static int getScale(RelDataType type) {
    return type.getScale() == RelDataType.SCALE_NOT_SPECIFIED
        ? 0
        : type.getScale();
  }

  private static int getPrecision(RelDataType type) {
    return type.getPrecision() == RelDataType.PRECISION_NOT_SPECIFIED
        ? 0
        : type.getPrecision();
  }

  /** Returns the type name in string form. Does not include precision, scale
   * or whether nulls are allowed. Example: "DECIMAL" not "DECIMAL(7, 2)";
   * "INTEGER" not "JavaType(int)". */
  private static String getTypeName(RelDataType type) {
    final SqlTypeName sqlTypeName = type.getSqlTypeName();
    switch (sqlTypeName) {
    case ARRAY:
    case MULTISET:
    case MAP:
    case ROW:
      return type.toString(); // e.g. "INTEGER ARRAY"
    case INTERVAL_YEAR_MONTH:
      return "INTERVAL_YEAR_TO_MONTH";
    case INTERVAL_DAY_HOUR:
      return "INTERVAL_DAY_TO_HOUR";
    case INTERVAL_DAY_MINUTE:
      return "INTERVAL_DAY_TO_MINUTE";
    case INTERVAL_DAY_SECOND:
      return "INTERVAL_DAY_TO_SECOND";
    case INTERVAL_HOUR_MINUTE:
      return "INTERVAL_HOUR_TO_MINUTE";
    case INTERVAL_HOUR_SECOND:
      return "INTERVAL_HOUR_TO_SECOND";
    case INTERVAL_MINUTE_SECOND:
      return "INTERVAL_MINUTE_TO_SECOND";
    default:
      return sqlTypeName.getName(); // e.g. "DECIMAL", "INTERVAL_YEAR_MONTH"
    }
  }

  protected void populateMaterializations(Context context,
      RelOptPlanner planner, Prepare.Materialization materialization) {
    // REVIEW: initialize queryRel and tableRel inside MaterializationService,
    // not here?
    try {
      final CalciteSchema schema = materialization.materializedTable.schema;
      CalciteCatalogReader catalogReader =
          new CalciteCatalogReader(
              schema.root(),
              materialization.viewSchemaPath,
              context.getTypeFactory(),
              context.config());
      final CalciteMaterializer materializer =
          new CalciteMaterializer(this, context, catalogReader, schema, planner,
              createConvertletTable());
      materializer.populate(materialization);
    } catch (Exception e) {
      throw new RuntimeException("While populating materialization "
          + materialization.materializedTable.path(), e);
    }
  }

  private static RelDataType makeStruct(
      RelDataTypeFactory typeFactory,
      RelDataType type) {
    if (type.isStruct()) {
      return type;
    }
    return typeFactory.builder().add("$0", type).build();
  }

  /** Executes a prepare action. */
  public <R> R perform(CalciteServerStatement statement,
      Frameworks.PrepareAction<R> action) {
    final CalcitePrepare.Context prepareContext =
        statement.createPrepareContext();
    final JavaTypeFactory typeFactory = prepareContext.getTypeFactory();
    final CalciteSchema schema =
        action.getConfig().getDefaultSchema() != null
            ? CalciteSchema.from(action.getConfig().getDefaultSchema())
            : prepareContext.getRootSchema();
    CalciteCatalogReader catalogReader =
        new CalciteCatalogReader(schema.root(),
            schema.path(null),
            typeFactory,
            prepareContext.config());
    final RexBuilder rexBuilder = new RexBuilder(typeFactory);
    final RelOptPlanner planner =
        createPlanner(prepareContext,
            action.getConfig().getContext(),
            action.getConfig().getCostFactory());
    final RelOptCluster cluster = createCluster(planner, rexBuilder);
    return action.apply(cluster, catalogReader,
        prepareContext.getRootSchema().plus(), statement);
  }

  /** Holds state for the process of preparing a SQL statement. */
  static class CalcitePreparingStmt extends Prepare
      implements RelOptTable.ViewExpander {
    protected final RelOptPlanner planner;
    protected final RexBuilder rexBuilder;
    protected final CalcitePrepareImpl prepare;
    protected final CalciteSchema schema;
    protected final RelDataTypeFactory typeFactory;
    protected final SqlRexConvertletTable convertletTable;
    private final EnumerableRel.Prefer prefer;
    private final Map<String, Object> internalParameters =
        new LinkedHashMap<>();
    private int expansionDepth;
    private SqlValidator sqlValidator;

    CalcitePreparingStmt(CalcitePrepareImpl prepare,
        Context context,
        CatalogReader catalogReader,
        RelDataTypeFactory typeFactory,
        CalciteSchema schema,
        EnumerableRel.Prefer prefer,
        RelOptPlanner planner,
        Convention resultConvention,
        SqlRexConvertletTable convertletTable) {
      super(context, catalogReader, resultConvention);
      this.prepare = prepare;
      this.schema = schema;
      this.prefer = prefer;
      this.planner = planner;
      this.typeFactory = typeFactory;
      this.convertletTable = convertletTable;
      this.rexBuilder = new RexBuilder(typeFactory);
    }

    @Override protected void init(Class runtimeContextClass) {
    }

    public PreparedResult prepareQueryable(
        final Queryable queryable,
        RelDataType resultType) {
      return prepare_(() -> {
        final RelOptCluster cluster =
            prepare.createCluster(planner, rexBuilder);
        return new LixToRelTranslator(cluster, CalcitePreparingStmt.this)
            .translate(queryable);
      }, resultType);
    }

    public PreparedResult prepareRel(final RelNode rel) {
      return prepare_(() -> rel, rel.getRowType());
    }

    private PreparedResult prepare_(Supplier<RelNode> fn,
        RelDataType resultType) {
      Class runtimeContextClass = Object.class;
      init(runtimeContextClass);

      final RelNode rel = fn.get();
      final RelDataType rowType = rel.getRowType();
      final List<Pair<Integer, String>> fields =
          Pair.zip(ImmutableIntList.identity(rowType.getFieldCount()),
              rowType.getFieldNames());
      final RelCollation collation =
          rel instanceof Sort
              ? ((Sort) rel).collation
              : RelCollations.EMPTY;
      RelRoot root = new RelRoot(rel, resultType, SqlKind.SELECT, fields,
          collation);

      if (timingTracer != null) {
        timingTracer.traceTime("end sql2rel");
      }

      final RelDataType jdbcType =
          makeStruct(rexBuilder.getTypeFactory(), resultType);
      fieldOrigins = Collections.nCopies(jdbcType.getFieldCount(), null);
      parameterRowType = rexBuilder.getTypeFactory().builder().build();

      // Structured type flattening, view expansion, and plugging in
      // physical storage.
      root = root.withRel(flattenTypes(root.rel, true));

      // Trim unused fields.
      root = trimUnusedFields(root);

      final List<Materialization> materializations = ImmutableList.of();
      final List<CalciteSchema.LatticeEntry> lattices = ImmutableList.of();
      root = optimize(root, materializations, lattices);

      if (timingTracer != null) {
        timingTracer.traceTime("end optimization");
      }

      return implement(root);
    }

    @Override protected SqlToRelConverter getSqlToRelConverter(
        SqlValidator validator,
        CatalogReader catalogReader,
        SqlToRelConverter.Config config) {
      final RelOptCluster cluster = prepare.createCluster(planner, rexBuilder);
      return new SqlToRelConverter(this, validator, catalogReader, cluster,
          convertletTable, config);
    }

    @Override public RelNode flattenTypes(
        RelNode rootRel,
        boolean restructure) {
      final SparkHandler spark = context.spark();
      if (spark.enabled()) {
        return spark.flattenTypes(planner, rootRel, restructure);
      }
      return rootRel;
    }

    @Override protected RelNode decorrelate(SqlToRelConverter sqlToRelConverter,
        SqlNode query, RelNode rootRel) {
      return sqlToRelConverter.decorrelate(query, rootRel);
    }

    @Override public RelRoot expandView(RelDataType rowType, String queryString,
        List<String> schemaPath, List<String> viewPath) {
      expansionDepth++;

      SqlParser parser = prepare.createParser(queryString);
      SqlNode sqlNode;
      try {
        sqlNode = parser.parseQuery();
      } catch (SqlParseException e) {
        throw new RuntimeException("parse failed", e);
      }
      // View may have different schema path than current connection.
      final CatalogReader catalogReader =
          this.catalogReader.withSchemaPath(schemaPath);
      SqlValidator validator = createSqlValidator(catalogReader);
      final SqlToRelConverter.Config config = SqlToRelConverter.configBuilder()
              .withTrimUnusedFields(true).build();
      SqlToRelConverter sqlToRelConverter =
          getSqlToRelConverter(validator, catalogReader, config);
      RelRoot root =
          sqlToRelConverter.convertQuery(sqlNode, true, false);

      --expansionDepth;
      return root;
    }

    protected SqlValidator createSqlValidator(CatalogReader catalogReader) {
      return prepare.createSqlValidator(context,
          (CalciteCatalogReader) catalogReader);
    }

    @Override protected SqlValidator getSqlValidator() {
      if (sqlValidator == null) {
        sqlValidator = createSqlValidator(catalogReader);
      }
      return sqlValidator;
    }

    @Override protected PreparedResult createPreparedExplanation(
        RelDataType resultType,
        RelDataType parameterRowType,
        RelRoot root,
        SqlExplainFormat format,
        SqlExplainLevel detailLevel) {
      return new CalcitePreparedExplain(resultType, parameterRowType, root,
          format, detailLevel);
    }

    @Override protected PreparedResult implement(RelRoot root) {
      RelDataType resultType = root.rel.getRowType();
      boolean isDml = root.kind.belongsTo(SqlKind.DML);
      final Bindable bindable;
      if (resultConvention == BindableConvention.INSTANCE) {
        bindable = Interpreters.bindable(root.rel);
      } else {
        EnumerableRel enumerable = (EnumerableRel) root.rel;
        if (!root.isRefTrivial()) {
          final List<RexNode> projects = new ArrayList<>();
          final RexBuilder rexBuilder = enumerable.getCluster().getRexBuilder();
          for (int field : Pair.left(root.fields)) {
            projects.add(rexBuilder.makeInputRef(enumerable, field));
          }
          RexProgram program = RexProgram.create(enumerable.getRowType(),
              projects, null, root.validatedRowType, rexBuilder);
          enumerable = EnumerableCalc.create(enumerable, program);
        }

        try {
          CatalogReader.THREAD_LOCAL.set(catalogReader);
          final SqlConformance conformance = context.config().conformance();
          internalParameters.put("_conformance", conformance);
          bindable = EnumerableInterpretable.toBindable(internalParameters,
              context.spark(), enumerable, prefer);
        } finally {
          CatalogReader.THREAD_LOCAL.remove();
        }
      }

      if (timingTracer != null) {
        timingTracer.traceTime("end codegen");
      }

      if (timingTracer != null) {
        timingTracer.traceTime("end compilation");
      }

      return new PreparedResultImpl(
          resultType,
          parameterRowType,
          fieldOrigins,
          root.collation.getFieldCollations().isEmpty()
              ? ImmutableList.of()
              : ImmutableList.of(root.collation),
          root.rel,
          mapTableModOp(isDml, root.kind),
          isDml) {
        public String getCode() {
          throw new UnsupportedOperationException();
        }

        public Bindable getBindable(Meta.CursorFactory cursorFactory) {
          return bindable;
        }

        public Type getElementType() {
          return ((Typed) bindable).getElementType();
        }
      };
    }

    @Override protected List<Materialization> getMaterializations() {
      final List<Prepare.Materialization> materializations =
          context.config().materializationsEnabled()
              ? MaterializationService.instance().query(schema)
              : ImmutableList.of();
      for (Prepare.Materialization materialization : materializations) {
        prepare.populateMaterializations(context, planner, materialization);
      }
      return materializations;
    }

    @Override protected List<LatticeEntry> getLattices() {
      return Schemas.getLatticeEntries(schema);
    }
  }

  /** An {@code EXPLAIN} statement, prepared and ready to execute. */
  private static class CalcitePreparedExplain extends Prepare.PreparedExplain {
    CalcitePreparedExplain(
        RelDataType resultType,
        RelDataType parameterRowType,
        RelRoot root,
        SqlExplainFormat format,
        SqlExplainLevel detailLevel) {
      super(resultType, parameterRowType, root, format, detailLevel);
    }

    public Bindable getBindable(final Meta.CursorFactory cursorFactory) {
      final String explanation = getCode();
      return dataContext -> {
        switch (cursorFactory.style) {
        case ARRAY:
          return Linq4j.singletonEnumerable(new String[] {explanation});
        case OBJECT:
        default:
          return Linq4j.singletonEnumerable(explanation);
        }
      };
    }
  }

  /** Translator from Java AST to {@link RexNode}. */
  interface ScalarTranslator {
    RexNode toRex(BlockStatement statement);
    List<RexNode> toRexList(BlockStatement statement);
    RexNode toRex(Expression expression);
    ScalarTranslator bind(List<ParameterExpression> parameterList,
        List<RexNode> values);
  }

  /** Basic translator. */
  static class EmptyScalarTranslator implements ScalarTranslator {
    private final RexBuilder rexBuilder;

    EmptyScalarTranslator(RexBuilder rexBuilder) {
      this.rexBuilder = rexBuilder;
    }

    public static ScalarTranslator empty(RexBuilder builder) {
      return new EmptyScalarTranslator(builder);
    }

    public List<RexNode> toRexList(BlockStatement statement) {
      final List<Expression> simpleList = simpleList(statement);
      final List<RexNode> list = new ArrayList<>();
      for (Expression expression1 : simpleList) {
        list.add(toRex(expression1));
      }
      return list;
    }

    public RexNode toRex(BlockStatement statement) {
      return toRex(Blocks.simple(statement));
    }

    private static List<Expression> simpleList(BlockStatement statement) {
      Expression simple = Blocks.simple(statement);
      if (simple instanceof NewExpression) {
        NewExpression newExpression = (NewExpression) simple;
        return newExpression.arguments;
      } else {
        return Collections.singletonList(simple);
      }
    }

    public RexNode toRex(Expression expression) {
      switch (expression.getNodeType()) {
      case MemberAccess:
        // Case-sensitive name match because name was previously resolved.
        return rexBuilder.makeFieldAccess(
            toRex(
                ((MemberExpression) expression).expression),
            ((MemberExpression) expression).field.getName(),
            true);
      case GreaterThan:
        return binary(expression, SqlStdOperatorTable.GREATER_THAN);
      case LessThan:
        return binary(expression, SqlStdOperatorTable.LESS_THAN);
      case Parameter:
        return parameter((ParameterExpression) expression);
      case Call:
        MethodCallExpression call = (MethodCallExpression) expression;
        SqlOperator operator =
            RexToLixTranslator.JAVA_TO_SQL_METHOD_MAP.get(call.method);
        if (operator != null) {
          return rexBuilder.makeCall(
              type(call),
              operator,
              toRex(
                  Expressions.<Expression>list()
                      .appendIfNotNull(call.targetExpression)
                      .appendAll(call.expressions)));
        }
        throw new RuntimeException(
            "Could translate call to method " + call.method);
      case Constant:
        final ConstantExpression constant =
            (ConstantExpression) expression;
        Object value = constant.value;
        if (value instanceof Number) {
          Number number = (Number) value;
          if (value instanceof Double || value instanceof Float) {
            return rexBuilder.makeApproxLiteral(
                BigDecimal.valueOf(number.doubleValue()));
          } else if (value instanceof BigDecimal) {
            return rexBuilder.makeExactLiteral((BigDecimal) value);
          } else {
            return rexBuilder.makeExactLiteral(
                BigDecimal.valueOf(number.longValue()));
          }
        } else if (value instanceof Boolean) {
          return rexBuilder.makeLiteral((Boolean) value);
        } else {
          return rexBuilder.makeLiteral(constant.toString());
        }
      default:
        throw new UnsupportedOperationException(
            "unknown expression type " + expression.getNodeType() + " "
            + expression);
      }
    }

    private RexNode binary(Expression expression, SqlBinaryOperator op) {
      BinaryExpression call = (BinaryExpression) expression;
      return rexBuilder.makeCall(type(call), op,
          toRex(ImmutableList.of(call.expression0, call.expression1)));
    }

    private List<RexNode> toRex(List<Expression> expressions) {
      final List<RexNode> list = new ArrayList<>();
      for (Expression expression : expressions) {
        list.add(toRex(expression));
      }
      return list;
    }

    protected RelDataType type(Expression expression) {
      final Type type = expression.getType();
      return ((JavaTypeFactory) rexBuilder.getTypeFactory()).createType(type);
    }

    public ScalarTranslator bind(
        List<ParameterExpression> parameterList, List<RexNode> values) {
      return new LambdaScalarTranslator(
          rexBuilder, parameterList, values);
    }

    public RexNode parameter(ParameterExpression param) {
      throw new RuntimeException("unknown parameter " + param);
    }
  }

  /** Translator that looks for parameters. */
  private static class LambdaScalarTranslator extends EmptyScalarTranslator {
    private final List<ParameterExpression> parameterList;
    private final List<RexNode> values;

    LambdaScalarTranslator(
        RexBuilder rexBuilder,
        List<ParameterExpression> parameterList,
        List<RexNode> values) {
      super(rexBuilder);
      this.parameterList = parameterList;
      this.values = values;
    }

    public RexNode parameter(ParameterExpression param) {
      int i = parameterList.indexOf(param);
      if (i >= 0) {
        return values.get(i);
      }
      throw new RuntimeException("unknown parameter " + param);
    }
  }
}

// End CalcitePrepareImpl.java<|MERGE_RESOLUTION|>--- conflicted
+++ resolved
@@ -220,11 +220,7 @@
           AggregateStarTableRule.INSTANCE2,
           TableScanRule.INSTANCE,
           MatchRule.INSTANCE,
-<<<<<<< HEAD
           CalciteSystemProperty.COMMUTE.value()
-=======
-          COMMUTE
->>>>>>> 3e61c31f
               ? JoinAssociateRule.INSTANCE
               : ProjectMergeRule.INSTANCE,
           FilterTableScanRule.INSTANCE,
